--- conflicted
+++ resolved
@@ -740,17 +740,6 @@
 sub rename {
     my $self = shift;
     my ($oldname,$newname) = @_;
-<<<<<<< HEAD
-    my $inode = $self->path2inode($oldname);
-
-    $self->link($oldname,$newname,'allow directory unlinking');
-    if ($self->_isdir($inode)) {
-	$self->rmdir($oldname);
-    } else {
-	$self->unlink($oldname);
-    }
-=======
-
     my ($inode,$parent,$basename) = $self->path2inode($oldname);
 
     # if newname exists then this is an error
@@ -767,14 +756,7 @@
 	'update path set name=?,parent=? where parent=? and name=?');
     $sth->execute($newbase,$newparent,$parent,$basename);
     $sth->finish;
->>>>>>> ebbb9493
     1;
-
-# although this seemed to make sense at the time, 
-# it is NOT the right way to do it, as it fails on directories!
-#    $self->link($oldname,$newname);
-#    $self->unlink($oldname);
-#    1;
 }
 
 =head2 $fs->unlink($path)
